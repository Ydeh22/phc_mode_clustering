--- conflicted
+++ resolved
@@ -53,11 +53,6 @@
                                              cluster_type=cluster_type,
                                              cluster_kwargs_dicts=clkw_dicts,
                                              field_type=field_type)
-
-    lengths, pointlist, domain_ids = tools.get_metadata()
-    metadata = dict(lengths=lengths, pointlist=pointlist, domain_ids=domain_ids)
-    in_out.save_plots_models(MODEL_DIR, sim_data,
-                             model_data, cluster_type, metadata)
 
 
 def test_MBKMeans(every, do_store=False):
@@ -115,9 +110,4 @@
 if __name__ == '__main__':
     log_fmt = '%(asctime)s - %(levelname)s - %(message)s'
     logging.basicConfig(level=logging.DEBUG, format=log_fmt)
-<<<<<<< HEAD
-    test_GMM(5)
-=======
-    #test_GMM(20)
-    test_MBKMeans(2, True)
->>>>>>> d3ce8c10
+    test_GMM(5)